const API_BASE = '/api';

<<<<<<< HEAD
=======
// Utility to get stored auth token
>>>>>>> 4ffba459
const getAuthToken = () => localStorage.getItem('authToken') || '';

async function apiPost(path: string,  any, isMultipart = false) {
  const token = getAuthToken();
  const headers: Record<string, string> = {};
  let body: BodyInit;

  if (isMultipart && data instanceof FormData) {
    body = data;
  } else {
    headers['Content-Type'] = 'application/json';
    body = JSON.stringify(data);
  }

  const res = await fetch(`${API_BASE}${path}`, {
    method: 'POST',
    headers: {
      ...headers,
      Authorization: `Bearer ${token}`
    },
    body
  });

  if (!res.ok) {
    const errorText = await res.text();
<<<<<<< HEAD
    throw new Error(errorText || 'API request failed');
=======
    throw new Error(errorText || 'API POST request failed');
>>>>>>> 4ffba459
  }
  return res.json();
}

export async function connectAccount(accountType: string) {
<<<<<<< HEAD
=======
  // This function initiates account linking (OAuth typically starts here)
>>>>>>> 4ffba459
  return apiPost('/accounts/connect', { accountType });
}

export async function uploadInvoiceFile(file: File) {
  const formData = new FormData();
  formData.append('file', file);
  return apiPost('/invoices/upload', formData, true);
}

export async function connectWallet(walletType: string) {
  return apiPost('/wallets/connect', { walletType });
}

export async function savePreferences(preferences: { alertsEnabled: boolean }) {
  return apiPost('/user/profile', { preferences });
}

export async function saveBusinessInfo(token: string, businessName: string, industry: string) {
<<<<<<< HEAD
=======
  // Example API for saving business info - adjust API path as needed
>>>>>>> 4ffba459
  const res = await fetch(`${API_BASE}/business/info`, {
    method: 'POST',
    headers: { 'Content-Type': 'application/json', Authorization: `Bearer ${token}` },
    body: JSON.stringify({ businessName, industry })
  });
  if (!res.ok) throw new Error('Failed to save business info');
  return res.json();
}<|MERGE_RESOLUTION|>--- conflicted
+++ resolved
@@ -1,9 +1,5 @@
 const API_BASE = '/api';
 
-<<<<<<< HEAD
-=======
-// Utility to get stored auth token
->>>>>>> 4ffba459
 const getAuthToken = () => localStorage.getItem('authToken') || '';
 
 async function apiPost(path: string,  any, isMultipart = false) {
@@ -29,20 +25,17 @@
 
   if (!res.ok) {
     const errorText = await res.text();
-<<<<<<< HEAD
+
     throw new Error(errorText || 'API request failed');
-=======
+  }
+  return res.json();
     throw new Error(errorText || 'API POST request failed');
->>>>>>> 4ffba459
   }
   return res.json();
 }
 
 export async function connectAccount(accountType: string) {
-<<<<<<< HEAD
-=======
   // This function initiates account linking (OAuth typically starts here)
->>>>>>> 4ffba459
   return apiPost('/accounts/connect', { accountType });
 }
 
@@ -61,10 +54,36 @@
 }
 
 export async function saveBusinessInfo(token: string, businessName: string, industry: string) {
-<<<<<<< HEAD
-=======
   // Example API for saving business info - adjust API path as needed
->>>>>>> 4ffba459
+  const res = await fetch(`${API_BASE}/business/info`, {
+    method: 'POST',
+    headers: { 'Content-Type': 'application/json', Authorization: `Bearer ${token}` },
+    body: JSON.stringify({ businessName, industry })
+  });
+  if (!res.ok) throw new Error('Failed to save business info');
+  return res.json();
+
+}
+
+export async function connectAccount(accountType: string) {
+  return apiPost('/accounts/connect', { accountType });
+}
+
+export async function uploadInvoiceFile(file: File) {
+  const formData = new FormData();
+  formData.append('file', file);
+  return apiPost('/invoices/upload', formData, true);
+}
+
+export async function connectWallet(walletType: string) {
+  return apiPost('/wallets/connect', { walletType });
+}
+
+export async function savePreferences(preferences: { alertsEnabled: boolean }) {
+  return apiPost('/user/profile', { preferences });
+}
+
+export async function saveBusinessInfo(token: string, businessName: string, industry: string) {
   const res = await fetch(`${API_BASE}/business/info`, {
     method: 'POST',
     headers: { 'Content-Type': 'application/json', Authorization: `Bearer ${token}` },
